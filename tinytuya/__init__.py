--- conflicted
+++ resolved
@@ -582,12 +582,6 @@
                 self._get_socket(True)           
             # except
         # while
-
-<<<<<<< HEAD
-    def set_bulb_type(self, type):
-        self.bulb_type = type
-
-=======
         # option - decode Message with hard coded offsets 
         # result = self._decode_payload(data[20:-8])
 
@@ -710,7 +704,9 @@
         else:
             self.dps_to_request.update({str(index): None for index in dp_indicies})
             
->>>>>>> c3a94b81
+    def set_bulb_type(self, type):
+        self.bulb_type = type
+        
     def set_version(self, version):
         self.version = version
 
@@ -1848,4 +1844,4 @@
 
     clients.close()
     client.close()
-    return(devices)
+    return(devices)